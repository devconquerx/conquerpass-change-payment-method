"""
Django settings for conquerpass project.

Generated by 'django-admin startproject' using Django 5.2.5.

For more information on this file, see
https://docs.djangoproject.com/en/5.2/topics/settings/

For the full list of settings and their values, see
https://docs.djangoproject.com/en/5.2/ref/settings/
"""

from pathlib import Path
from decouple import config
import sys
import os

# Build paths inside the project like this: BASE_DIR / 'subdir'.
BASE_DIR = Path(__file__).resolve().parent.parent

# Add apps and services directories to Python path
sys.path.insert(0, str(BASE_DIR / 'apps'))
sys.path.insert(0, str(BASE_DIR / 'services'))


# Quick-start development settings - unsuitable for production
# See https://docs.djangoproject.com/en/5.2/howto/deployment/checklist/

# SECURITY WARNING: keep the secret key used in production secret!
SECRET_KEY = 'django-insecure-oiuezm+9(-xbr3qky&p^*s!=49c0_1(3ku%6*f=84z82y7*za8'

# SECURITY WARNING: don't run with debug turned on in production!
DEBUG = True

ALLOWED_HOSTS = ['change.checkout.conquerx.com', 'localhost', '127.0.0.1']
CSRF_TRUSTED_ORIGINS = ['https://change.checkout.conquerx.com', 'http://localhost:8000', 'http://127.0.0.1:8000']

# Email encryption key for URL protection
EMAIL_ENCRYPTION_KEY = config('EMAIL_ENCRYPTION_KEY').encode()


# Application definition

INSTALLED_APPS = [
    'django.contrib.admin',
    'django.contrib.auth',
    'django.contrib.contenttypes',
    'django.contrib.sessions',
    'django.contrib.messages',
    'django.contrib.staticfiles',
    
    # Local apps
    'payment_method',
    'core',
]

MIDDLEWARE = [
    'django.middleware.security.SecurityMiddleware',
    'django.contrib.sessions.middleware.SessionMiddleware',
    'django.middleware.common.CommonMiddleware',
    'django.middleware.csrf.CsrfViewMiddleware',
    'django.contrib.auth.middleware.AuthenticationMiddleware',
    'django.contrib.messages.middleware.MessageMiddleware',
    'django.middleware.clickjacking.XFrameOptionsMiddleware',
]

ROOT_URLCONF = 'config.urls'

TEMPLATES = [
    {
        'BACKEND': 'django.template.backends.django.DjangoTemplates',
        'DIRS': [BASE_DIR / 'templates'],
        'APP_DIRS': True,
        'OPTIONS': {
            'context_processors': [
                'django.template.context_processors.request',
                'django.contrib.auth.context_processors.auth',
                'django.contrib.messages.context_processors.messages',
            ],
        },
    },
]

WSGI_APPLICATION = 'config.wsgi.application'


# Database
# https://docs.djangoproject.com/en/5.2/ref/settings/#databases

# Database configuration helper
db_host = config('DB_HOST', default='')
db_options = {}

if db_host.startswith('/') or db_host.endswith('.sock'):
    # Para sockets Unix, usar OPTIONS con unix_socket y HOST vacío
    db_options = {'unix_socket': db_host}
    db_host = ''
    

DATABASES = {
    'default': {
        'ENGINE': 'django.db.backends.sqlite3',
<<<<<<< HEAD
        'NAME': ':memory:',
=======
        'NAME': BASE_DIR / 'db.sqlite3',
>>>>>>> 5a206315
    }
}

AUTH_PASSWORD_VALIDATORS = [
    {
        'NAME': 'django.contrib.auth.password_validation.UserAttributeSimilarityValidator',
    },
    {
        'NAME': 'django.contrib.auth.password_validation.MinimumLengthValidator',
    },
    {
        'NAME': 'django.contrib.auth.password_validation.CommonPasswordValidator',
    },
    {
        'NAME': 'django.contrib.auth.password_validation.NumericPasswordValidator',
    },
]


# Internationalization
# https://docs.djangoproject.com/en/5.2/topics/i18n/

LANGUAGE_CODE = 'en-us'

TIME_ZONE = 'UTC'

USE_I18N = True

USE_TZ = True


# Static files (CSS, JavaScript, Images)
# https://docs.djangoproject.com/en/5.2/howto/static-files/

STATIC_URL = 'static/'

# Default primary key field type
# https://docs.djangoproject.com/en/5.2/ref/settings/#default-auto-field

DEFAULT_AUTO_FIELD = 'django.db.models.BigAutoField'

# Stripe Configuration
STRIPE_PUBLISHABLE_KEY = config('STRIPE_PUBLISHABLE_KEY', default='')
STRIPE_SECRET_KEY = config('STRIPE_SECRET_KEY', default='')

# WordPress Database Configuration
WORDPRESS_DB_HOST = config('WORDPRESS_DB_HOST', default='localhost')
WORDPRESS_DB_USER = config('WORDPRESS_DB_USER', default='')
WORDPRESS_DB_PASSWORD = config('WORDPRESS_DB_PASSWORD', default='')
WORDPRESS_DB_NAME = config('WORDPRESS_DB_NAME', default='')
WORDPRESS_DB_PORT = config('WORDPRESS_DB_PORT', default='', cast=lambda x: int(x) if x else None)

# Logging Configuration
LOGGING = {
    'version': 1,
    'disable_existing_loggers': False,
    'formatters': {
        'verbose': {
            'format': '{levelname} {asctime} {module} {process:d} {thread:d} {message}',
            'style': '{',
        },
        'simple': {
            'format': '{levelname} {asctime} {message}',
            'style': '{',
        },
    },
    'handlers': {
        'file': {
            'level': 'INFO',
            'class': 'logging.FileHandler',
            'filename': os.path.join(BASE_DIR, 'logs', 'django.log'),
            'formatter': 'verbose',
        },
        'console': {
            'level': 'INFO',
            'class': 'logging.StreamHandler',
            'formatter': 'simple',
        },
    },
    'root': {
        'handlers': ['file', 'console'],
        'level': 'INFO',
    },
    'loggers': {
        'django': {
            'handlers': ['file', 'console'],
            'level': 'INFO',
            'propagate': False,
        },
        'conquerpass': {
            'handlers': ['file', 'console'],
            'level': 'INFO',
            'propagate': False,
        },
    },
}

# dLocal Configuration
DLOCAL_API_KEY = config('DLOCAL_API_KEY', default='')
DLOCAL_SECRET_KEY = config('DLOCAL_SECRET_KEY', default='')
DLOCAL_BASE_URL = config('DLOCAL_BASE_URL', default='https://api-sbx.dlocalgo.com')
CONQUERPASS_DLOCAL_WEBHOOK = config('CONQUERPASS_DLOCAL_WEBHOOK', default='')<|MERGE_RESOLUTION|>--- conflicted
+++ resolved
@@ -100,11 +100,7 @@
 DATABASES = {
     'default': {
         'ENGINE': 'django.db.backends.sqlite3',
-<<<<<<< HEAD
-        'NAME': ':memory:',
-=======
         'NAME': BASE_DIR / 'db.sqlite3',
->>>>>>> 5a206315
     }
 }
 
